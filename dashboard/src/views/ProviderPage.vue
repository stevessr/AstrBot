--- conflicted
+++ resolved
@@ -636,32 +636,6 @@
       }
 
       this.loading = true;
-<<<<<<< HEAD
-      if (this.updatingMode) {
-        axios.post('/api/config/provider/update', {
-          id: this.newSelectedProviderName,
-          config: this.newSelectedProviderConfig
-        }).then((res) => {
-          this.loading = false;
-          this.showProviderCfg = false;
-          this.getConfig();
-          this.showSuccess(res.data.message || this.messages.success.update);
-        }).catch((err) => {
-          this.loading = false;
-          this.showError(err.response?.data?.message || err.message);
-        });
-        this.updatingMode = false;
-      } else {
-        axios.post('/api/config/provider/new', this.newSelectedProviderConfig).then((res) => {
-          this.loading = false;
-          this.showProviderCfg = false;
-          this.getConfig();
-          this.showSuccess(res.data.message || this.messages.success.add);
-        }).catch((err) => {
-          this.loading = false;
-          this.showError(err.response?.data?.message || err.message);
-        });
-=======
       const wasUpdating = this.updatingMode;
       try {
         if (wasUpdating) {
@@ -683,7 +657,6 @@
         if (wasUpdating) {
           this.updatingMode = false;
         }
->>>>>>> f9c3e4cd
       }
     },
 
