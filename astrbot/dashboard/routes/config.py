--- conflicted
+++ resolved
@@ -173,17 +173,11 @@
     async def _test_single_provider(self, provider): 
         """辅助函数：测试单个 provider 的可用性"""
         meta = provider.meta()
-<<<<<<< HEAD
-        # 使用更简洁的回退逻辑获取provider_name
-        provider_name = provider.provider_config.get("name") or getattr(meta, 'id', 'Unknown Provider')
-        
-=======
         provider_name = provider.provider_config.get("id", "Unknown Provider")
         if not provider_name and meta: 
             provider_name = meta.id
         elif not provider_name: 
             provider_name = "Unknown Provider"
->>>>>>> a03af55e
         status_info = {
             "id": getattr(meta, 'id', 'Unknown ID'),
             "model": getattr(meta, 'model', 'Unknown Model'),
