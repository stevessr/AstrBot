--- conflicted
+++ resolved
@@ -144,17 +144,6 @@
         if result.result_content_type == ResultContentType.STREAMING_FINISH:
             return
 
-<<<<<<< HEAD
-        if len(result.chain) > 0:
-            # 检查路径映射
-            if mappings := self.platform_settings.get("path_mapping", []):
-                for idx, component in enumerate(result.chain):
-                    if isinstance(component, Comp.File) and component.file:
-                        # 支持 File 消息段的路径映射。
-                        component.file = path_Mapping(mappings, component.file)
-                        event.get_result().chain[idx] = component
-
-=======
         if result.result_content_type == ResultContentType.STREAMING_RESULT:
             # 流式结果直接交付平台适配器处理
             logger.info(f"应用流式输出({event.get_platform_name()})")
@@ -163,7 +152,14 @@
             await event._post_send()
             return
         elif len(result.chain) > 0:
->>>>>>> bafa473c
+            # 检查路径映射
+            if mappings := self.platform_settings.get("path_mapping", []):
+                for idx, component in enumerate(result.chain):
+                    if isinstance(component, Comp.File) and component.file:
+                        # 支持 File 消息段的路径映射。
+                        component.file = path_Mapping(mappings, component.file)
+                        event.get_result().chain[idx] = component
+            
             await event._pre_send()
 
             # 检查消息链是否为空
