--- conflicted
+++ resolved
@@ -68,14 +68,10 @@
         "dequeue_context_length": 1,
         "streaming_response": False,
         "show_tool_use_status": False,
-<<<<<<< HEAD
-        "streaming_segmented": False,
         "agent_runner_type": "local",
         "dify_runner_provider_id": "",
         "coze_runner_provider_id": "",
-=======
         "unsupported_streaming_strategy": "realtime_segmenting",
->>>>>>> 3c4ea5a3
         "max_agent_step": 30,
         "tool_call_timeout": 60,
     },
@@ -2436,11 +2432,6 @@
                         "description": "流式输出",
                         "type": "bool",
                     },
-<<<<<<< HEAD
-                    "provider_settings.streaming_segmented": {
-                        "description": "不支持流式输出的平台采取分段输出",
-                        "type": "bool",
-=======
                     "provider_settings.unsupported_streaming_strategy": {
                         "description": "不支持流式回复的平台",
                         "type": "string",
@@ -2450,7 +2441,6 @@
                         "condition": {
                             "provider_settings.streaming_response": True,
                         },
->>>>>>> 3c4ea5a3
                     },
                     "provider_settings.max_context_length": {
                         "description": "最多携带对话轮数",
