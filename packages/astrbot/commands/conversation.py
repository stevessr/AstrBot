--- conflicted
+++ resolved
@@ -42,12 +42,8 @@
 
     async def reset(self, message: AstrMessageEvent):
         """重置 LLM 会话"""
-<<<<<<< HEAD
         umo = message.unified_msg_origin
-        cfg = self.context.get_config(umo=umo)
-=======
-        cfg = self.context.get_config(umo=message.unified_msg_origin)
->>>>>>> 95e9da42
+        cfg = self.context.get_config(umo=message.unified_msg_origin)
         is_unique_session = cfg["platform_settings"]["unique_session"]
         is_group = bool(message.get_group_id())
 
